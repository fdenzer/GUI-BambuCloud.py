--- conflicted
+++ resolved
@@ -1,10 +1,5 @@
 #!/bin/bash
 
-<<<<<<< HEAD
-if [ -f .env.example ] && [ ! -s .env ]; then
-  cp .env.example .env
-  open -W .env
-=======
 # Script to build and run the Rust Egui Bambu Lab Client
 # Attempts to install Rust/Cargo and common Egui dependencies on Debian/Ubuntu if not found.
 
@@ -128,7 +123,6 @@
     xvfb-run -a "${BINARY_PATH}"
 else
     "${BINARY_PATH}"
->>>>>>> d2adf215
 fi
 
 echo "Application exited."